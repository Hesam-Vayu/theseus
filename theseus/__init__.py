--- conflicted
+++ resolved
@@ -67,12 +67,8 @@
     SparseLinearization,
     VariableOrdering,
 )
-<<<<<<< HEAD
-from .optimizer.linear import (
+from .optimizer.linear import (  # usort: skip
     BaspachoSparseSolver,
-=======
-from .optimizer.linear import (  # usort: skip
->>>>>>> 1209f6cf
     CholeskyDenseSolver,
     CholmodSparseSolver,
     DenseSolver,
